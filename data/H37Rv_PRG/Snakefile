--- conflicted
+++ resolved
@@ -468,8 +468,7 @@
         containers["pandora"]
     shell:
         """
-<<<<<<< HEAD
-        pandora index -k {params.K} -w {params.W} -t {threads} {input.prg} 2> {log}
+        pandora index -k {params_K} -w {params.W} -t {threads} {input.prg} > {log} 2>&1
         """
 
 
@@ -482,8 +481,4 @@
     resources:
         mem_mb=int(0.5 * GB),
     script:
-        scripts["create_vcf_ref.py"]
-=======
-        pandora index -k {params_K} -w {params.W} -t {threads} {input.prg} > {log} 2>&1
-        """
->>>>>>> 9240a220
+        scripts["create_vcf_ref.py"]